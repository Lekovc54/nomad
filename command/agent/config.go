package agent

import (
	"encoding/base64"
	"errors"
	"fmt"
	"io"
	"net"
	"os"
	"os/exec"
	"os/user"
	"path/filepath"
	"runtime"
	"sort"
	"strconv"
	"strings"
	"time"

	"github.com/hashicorp/go-secure-stdlib/listenerutil"
	sockaddr "github.com/hashicorp/go-sockaddr"
	"github.com/hashicorp/go-sockaddr/template"
	client "github.com/hashicorp/nomad/client/config"
	"github.com/hashicorp/nomad/helper"
	"github.com/hashicorp/nomad/nomad"
	"github.com/hashicorp/nomad/nomad/structs"
	"github.com/hashicorp/nomad/nomad/structs/config"
	"github.com/hashicorp/nomad/version"
)

// Config is the configuration for the Nomad agent.
//
// time.Duration values have two parts:
// - a string field tagged with an hcl:"foo" and json:"-"
// - a time.Duration field in the same struct and a call to duration
//   in config_parse.go ParseConfigFile
//
// All config structs should have an ExtraKeysHCL field to check for
// unexpected keys
type Config struct {
	// Region is the region this agent is in. Defaults to global.
	Region string `hcl:"region"`

	// Datacenter is the datacenter this agent is in. Defaults to dc1
	Datacenter string `hcl:"datacenter"`

	// NodeName is the name we register as. Defaults to hostname.
	NodeName string `hcl:"name"`

	// DataDir is the directory to store our state in
	DataDir string `hcl:"data_dir"`

	// PluginDir is the directory to lookup plugins.
	PluginDir string `hcl:"plugin_dir"`

	// LogLevel is the level of the logs to put out
	LogLevel string `hcl:"log_level"`

	// LogJson enables log output in a JSON format
	LogJson bool `hcl:"log_json"`

	// LogFile enables logging to a file
	LogFile string `hcl:"log_file"`

	// LogRotateDuration is the time period that logs should be rotated in
	LogRotateDuration string `hcl:"log_rotate_duration"`

	// LogRotateBytes is the max number of bytes that should be written to a file
	LogRotateBytes int `hcl:"log_rotate_bytes"`

	// LogRotateMaxFiles is the max number of log files to keep
	LogRotateMaxFiles int `hcl:"log_rotate_max_files"`

	// BindAddr is the address on which all of nomad's services will
	// be bound. If not specified, this defaults to 127.0.0.1.
	BindAddr string `hcl:"bind_addr"`

	// EnableDebug is used to enable debugging HTTP endpoints
	EnableDebug bool `hcl:"enable_debug"`

	// Ports is used to control the network ports we bind to.
	Ports *Ports `hcl:"ports"`

	// Addresses is used to override the network addresses we bind to.
	//
	// Use normalizedAddrs if you need the host+port to bind to.
	Addresses *Addresses `hcl:"addresses"`

	// normalizedAddr is set to the Address+Port by normalizeAddrs()
	normalizedAddrs *NormalizedAddrs

	// AdvertiseAddrs is used to control the addresses we advertise.
	AdvertiseAddrs *AdvertiseAddrs `hcl:"advertise"`

	// Client has our client related settings
	Client *ClientConfig `hcl:"client"`

	// Server has our server related settings
	Server *ServerConfig `hcl:"server"`

	// ACL has our acl related settings
	ACL *ACLConfig `hcl:"acl"`

	// Telemetry is used to configure sending telemetry
	Telemetry *Telemetry `hcl:"telemetry"`

	// LeaveOnInt is used to gracefully leave on the interrupt signal
	LeaveOnInt bool `hcl:"leave_on_interrupt"`

	// LeaveOnTerm is used to gracefully leave on the terminate signal
	LeaveOnTerm bool `hcl:"leave_on_terminate"`

	// EnableSyslog is used to enable sending logs to syslog
	EnableSyslog bool `hcl:"enable_syslog"`

	// SyslogFacility is used to control the syslog facility used.
	SyslogFacility string `hcl:"syslog_facility"`

	// DisableUpdateCheck is used to disable the periodic update
	// and security bulletin checking.
	DisableUpdateCheck *bool `hcl:"disable_update_check"`

	// DisableAnonymousSignature is used to disable setting the
	// anonymous signature when doing the update check and looking
	// for security bulletins
	DisableAnonymousSignature bool `hcl:"disable_anonymous_signature"`

	// Consul contains the configuration for the Consul Agent and
	// parameters necessary to register services, their checks, and
	// discover the current Nomad servers.
	Consul *config.ConsulConfig `hcl:"consul"`

	// Vault contains the configuration for the Vault Agent and
	// parameters necessary to derive tokens.
	Vault *config.VaultConfig `hcl:"vault"`

	// UI is used to configure the web UI
	UI *config.UIConfig `hcl:"ui"`

	// NomadConfig is used to override the default config.
	// This is largely used for testing purposes.
	NomadConfig *nomad.Config `hcl:"-" json:"-"`

	// ClientConfig is used to override the default config.
	// This is largely used for testing purposes.
	ClientConfig *client.Config `hcl:"-" json:"-"`

	// DevMode is set by the -dev CLI flag.
	DevMode bool `hcl:"-"`

	// Version information is set at compilation time
	Version *version.VersionInfo

	// List of config files that have been loaded (in order)
	Files []string `hcl:"-"`

	// TLSConfig provides TLS related configuration for the Nomad server and
	// client
	TLSConfig *config.TLSConfig `hcl:"tls"`

	// HTTPAPIResponseHeaders allows users to configure the Nomad http agent to
	// set arbitrary headers on API responses
	HTTPAPIResponseHeaders map[string]string `hcl:"http_api_response_headers"`

	// Sentinel holds sentinel related settings
	Sentinel *config.SentinelConfig `hcl:"sentinel"`

	// Autopilot contains the configuration for Autopilot behavior.
	Autopilot *config.AutopilotConfig `hcl:"autopilot"`

	// Plugins is the set of configured plugins
	Plugins []*config.PluginConfig `hcl:"plugin"`

	// Limits contains the configuration for timeouts.
	Limits config.Limits `hcl:"limits"`

	// Audit contains the configuration for audit logging.
	Audit *config.AuditConfig `hcl:"audit"`

	// ExtraKeysHCL is used by hcl to surface unexpected keys
	ExtraKeysHCL []string `hcl:",unusedKeys" json:"-"`
}

// ClientConfig is configuration specific to the client mode
type ClientConfig struct {
	// Enabled controls if we are a client
	Enabled bool `hcl:"enabled"`

	// StateDir is the state directory
	StateDir string `hcl:"state_dir"`

	// AllocDir is the directory for storing allocation data
	AllocDir string `hcl:"alloc_dir"`

	// Servers is a list of known server addresses. These are as "host:port"
	Servers []string `hcl:"servers"`

	// NodeClass is used to group the node by class
	NodeClass string `hcl:"node_class"`

	// Options is used for configuration of nomad internals,
	// like fingerprinters and drivers. The format is:
	//
	//  namespace.option = value
	Options map[string]string `hcl:"options"`

	// Metadata associated with the node
	Meta map[string]string `hcl:"meta"`

	// A mapping of directories on the host OS to attempt to embed inside each
	// task's chroot.
	ChrootEnv map[string]string `hcl:"chroot_env"`

	// Interface to use for network fingerprinting
	NetworkInterface string `hcl:"network_interface"`

	// NetworkSpeed is used to override any detected or default network link
	// speed.
	NetworkSpeed int `hcl:"network_speed"`

	// CpuCompute is used to override any detected or default total CPU compute.
	CpuCompute int `hcl:"cpu_total_compute"`

	// MemoryMB is used to override any detected or default total memory.
	MemoryMB int `hcl:"memory_total_mb"`

	// ReservableCores is used to override detected reservable cpu cores.
	ReserveableCores string `hcl:"reservable_cores"`

	// MaxKillTimeout allows capping the user-specifiable KillTimeout.
	MaxKillTimeout string `hcl:"max_kill_timeout"`

	// ClientMaxPort is the upper range of the ports that the client uses for
	// communicating with plugin subsystems
	ClientMaxPort int `hcl:"client_max_port"`

	// ClientMinPort is the lower range of the ports that the client uses for
	// communicating with plugin subsystems
	ClientMinPort int `hcl:"client_min_port"`

	// MaxDynamicPort is the upper range of the dynamic ports that the client
	// uses for allocations
	MaxDynamicPort int `hcl:"max_dynamic_port"`

	// MinDynamicPort is the lower range of the dynamic ports that the client
	// uses for allocations
	MinDynamicPort int `hcl:"min_dynamic_port"`

	// Reserved is used to reserve resources from being used by Nomad. This can
	// be used to target a certain utilization or to prevent Nomad from using a
	// particular set of ports.
	Reserved *Resources `hcl:"reserved"`

	// GCInterval is the time interval at which the client triggers garbage
	// collection
	GCInterval    time.Duration
	GCIntervalHCL string `hcl:"gc_interval" json:"-"`

	// GCParallelDestroys is the number of parallel destroys the garbage
	// collector will allow.
	GCParallelDestroys int `hcl:"gc_parallel_destroys"`

	// GCDiskUsageThreshold is the disk usage threshold given as a percent
	// beyond which the Nomad client triggers GC of terminal allocations
	GCDiskUsageThreshold float64 `hcl:"gc_disk_usage_threshold"`

	// GCInodeUsageThreshold is the inode usage threshold beyond which the Nomad
	// client triggers GC of the terminal allocations
	GCInodeUsageThreshold float64 `hcl:"gc_inode_usage_threshold"`

	// GCMaxAllocs is the maximum number of allocations a node can have
	// before garbage collection is triggered.
	GCMaxAllocs int `hcl:"gc_max_allocs"`

	// NoHostUUID disables using the host's UUID and will force generation of a
	// random UUID.
	NoHostUUID *bool `hcl:"no_host_uuid"`

	// DisableRemoteExec disables remote exec targeting tasks on this client
	DisableRemoteExec bool `hcl:"disable_remote_exec"`

	// TemplateConfig includes configuration for template rendering
	TemplateConfig *client.ClientTemplateConfig `hcl:"template"`

	// ServerJoin contains information that is used to attempt to join servers
	ServerJoin *ServerJoin `hcl:"server_join"`

	// HostVolumes contains information about the volumes an operator has made
	// available to jobs running on this node.
	HostVolumes []*structs.ClientHostVolumeConfig `hcl:"host_volume"`

	// CNIPath is the path to search for CNI plugins, multiple paths can be
	// specified colon delimited
	CNIPath string `hcl:"cni_path"`

	// CNIConfigDir is the directory where CNI network configuration is located. The
	// client will use this path when fingerprinting CNI networks.
	CNIConfigDir string `hcl:"cni_config_dir"`

	// BridgeNetworkName is the name of the bridge to create when using the
	// bridge network mode
	BridgeNetworkName string `hcl:"bridge_network_name"`

	// BridgeNetworkSubnet is the subnet to allocate IP addresses from when
	// creating allocations with bridge networking mode. This range is local to
	// the host
	BridgeNetworkSubnet string `hcl:"bridge_network_subnet"`

	// HostNetworks describes the different host networks available to the host
	// if the host uses multiple interfaces
	HostNetworks []*structs.ClientHostNetworkConfig `hcl:"host_network"`

	// BindWildcardDefaultHostNetwork toggles if when there are no host networks,
	// should the port mapping rules match the default network address (false) or
	// matching any destination address (true). Defaults to true
	BindWildcardDefaultHostNetwork bool `hcl:"bind_wildcard_default_host_network"`

	// CgroupParent sets the parent cgroup for subsystems managed by Nomad. If the cgroup
	// doest not exist Nomad will attempt to create it during startup. Defaults to '/nomad'
	CgroupParent string `hcl:"cgroup_parent"`

	// NomadServiceDiscovery is a boolean parameter which allows operators to
	// enable/disable to Nomad native service discovery feature on the client.
	// This parameter is exposed via the Nomad fingerprinter and used to ensure
	// correct scheduling decisions on allocations which require this.
	NomadServiceDiscovery *bool `hcl:"nomad_service_discovery"`

	// ExtraKeysHCL is used by hcl to surface unexpected keys
	ExtraKeysHCL []string `hcl:",unusedKeys" json:"-"`
}

// ACLConfig is configuration specific to the ACL system
type ACLConfig struct {
	// Enabled controls if we are enforce and manage ACLs
	Enabled bool `hcl:"enabled"`

	// TokenTTL controls how long we cache ACL tokens. This controls
	// how stale they can be when we are enforcing policies. Defaults
	// to "30s". Reducing this impacts performance by forcing more
	// frequent resolution.
	TokenTTL    time.Duration
	TokenTTLHCL string `hcl:"token_ttl" json:"-"`

	// PolicyTTL controls how long we cache ACL policies. This controls
	// how stale they can be when we are enforcing policies. Defaults
	// to "30s". Reducing this impacts performance by forcing more
	// frequent resolution.
	PolicyTTL    time.Duration
	PolicyTTLHCL string `hcl:"policy_ttl" json:"-"`

	// ReplicationToken is used by servers to replicate tokens and policies
	// from the authoritative region. This must be a valid management token
	// within the authoritative region.
	ReplicationToken string `hcl:"replication_token"`

	// ExtraKeysHCL is used by hcl to surface unexpected keys
	ExtraKeysHCL []string `hcl:",unusedKeys" json:"-"`
}

// ServerConfig is configuration specific to the server mode
type ServerConfig struct {
	// Enabled controls if we are a server
	Enabled bool `hcl:"enabled"`

	// AuthoritativeRegion is used to control which region is treated as
	// the source of truth for global tokens and ACL policies.
	AuthoritativeRegion string `hcl:"authoritative_region"`

	// BootstrapExpect tries to automatically bootstrap the Consul cluster,
	// by withholding peers until enough servers join.
	BootstrapExpect int `hcl:"bootstrap_expect"`

	// DataDir is the directory to store our state in
	DataDir string `hcl:"data_dir"`

	// ProtocolVersion is the protocol version to speak. This must be between
	// ProtocolVersionMin and ProtocolVersionMax.
	//
	// Deprecated: This has never been used and will emit a warning if nonzero.
	ProtocolVersion int `hcl:"protocol_version" json:"-"`

	// RaftProtocol is the Raft protocol version to speak. This must be from [1-3].
	RaftProtocol int `hcl:"raft_protocol"`

	// RaftMultiplier scales the Raft timing parameters
	RaftMultiplier *int `hcl:"raft_multiplier"`

	// NumSchedulers is the number of scheduler thread that are run.
	// This can be as many as one per core, or zero to disable this server
	// from doing any scheduling work.
	NumSchedulers *int `hcl:"num_schedulers"`

	// EnabledSchedulers controls the set of sub-schedulers that are
	// enabled for this server to handle. This will restrict the evaluations
	// that the workers dequeue for processing.
	EnabledSchedulers []string `hcl:"enabled_schedulers"`

	// NodeGCThreshold controls how "old" a node must be to be collected by GC.
	// Age is not the only requirement for a node to be GCed but the threshold
	// can be used to filter by age.
	NodeGCThreshold string `hcl:"node_gc_threshold"`

	// JobGCInterval controls how often we dispatch a job to GC jobs that are
	// available for garbage collection.
	JobGCInterval string `hcl:"job_gc_interval"`

	// JobGCThreshold controls how "old" a job must be to be collected by GC.
	// Age is not the only requirement for a Job to be GCed but the threshold
	// can be used to filter by age.
	JobGCThreshold string `hcl:"job_gc_threshold"`

	// EvalGCThreshold controls how "old" an eval must be to be collected by GC.
	// Age is not the only requirement for a eval to be GCed but the threshold
	// can be used to filter by age.
	EvalGCThreshold string `hcl:"eval_gc_threshold"`

	// DeploymentGCThreshold controls how "old" a deployment must be to be
	// collected by GC.  Age is not the only requirement for a deployment to be
	// GCed but the threshold can be used to filter by age.
	DeploymentGCThreshold string `hcl:"deployment_gc_threshold"`

	// CSIVolumeClaimGCThreshold controls how "old" a CSI volume must be to
	// have its claims collected by GC.	Age is not the only requirement for
	// a volume to be GCed but the threshold can be used to filter by age.
	CSIVolumeClaimGCThreshold string `hcl:"csi_volume_claim_gc_threshold"`

	// CSIPluginGCThreshold controls how "old" a CSI plugin must be to be
	// collected by GC. Age is not the only requirement for a plugin to be
	// GCed but the threshold can be used to filter by age.
	CSIPluginGCThreshold string `hcl:"csi_plugin_gc_threshold"`

	// HeartbeatGrace is the grace period beyond the TTL to account for network,
	// processing delays and clock skew before marking a node as "down".
	HeartbeatGrace    time.Duration
	HeartbeatGraceHCL string `hcl:"heartbeat_grace" json:"-"`

	// MinHeartbeatTTL is the minimum time between heartbeats. This is used as
	// a floor to prevent excessive updates.
	MinHeartbeatTTL    time.Duration
	MinHeartbeatTTLHCL string `hcl:"min_heartbeat_ttl" json:"-"`

	// MaxHeartbeatsPerSecond is the maximum target rate of heartbeats
	// being processed per second. This allows the TTL to be increased
	// to meet the target rate.
	MaxHeartbeatsPerSecond float64 `hcl:"max_heartbeats_per_second"`

	// FailoverHeartbeatTTL is the TTL applied to heartbeats after
	// a new leader is elected, since we no longer know the status
	// of all the heartbeats.
	FailoverHeartbeatTTL    time.Duration
	FailoverHeartbeatTTLHCL string `hcl:"failover_heartbeat_ttl" json:"-"`

	// StartJoin is a list of addresses to attempt to join when the
	// agent starts. If Serf is unable to communicate with any of these
	// addresses, then the agent will error and exit.
	// Deprecated in Nomad 0.10
	StartJoin []string `hcl:"start_join"`

	// RetryJoin is a list of addresses to join with retry enabled.
	// Deprecated in Nomad 0.10
	RetryJoin []string `hcl:"retry_join"`

	// RetryMaxAttempts specifies the maximum number of times to retry joining a
	// host on startup. This is useful for cases where we know the node will be
	// online eventually.
	// Deprecated in Nomad 0.10
	RetryMaxAttempts int `hcl:"retry_max"`

	// RetryInterval specifies the amount of time to wait in between join
	// attempts on agent start. The minimum allowed value is 1 second and
	// the default is 30s.
	// Deprecated in Nomad 0.10
	RetryInterval    time.Duration
	RetryIntervalHCL string `hcl:"retry_interval" json:"-"`

	// RejoinAfterLeave controls our interaction with the cluster after leave.
	// When set to false (default), a leave causes Consul to not rejoin
	// the cluster until an explicit join is received. If this is set to
	// true, we ignore the leave, and rejoin the cluster on start.
	RejoinAfterLeave bool `hcl:"rejoin_after_leave"`

	// (Enterprise-only) NonVotingServer is whether this server will act as a
	// non-voting member of the cluster to help provide read scalability.
	NonVotingServer bool `hcl:"non_voting_server"`

	// (Enterprise-only) RedundancyZone is the redundancy zone to use for this server.
	RedundancyZone string `hcl:"redundancy_zone"`

	// (Enterprise-only) UpgradeVersion is the custom upgrade version to use when
	// performing upgrade migrations.
	UpgradeVersion string `hcl:"upgrade_version"`

	// Encryption key to use for the Serf communication
	EncryptKey string `hcl:"encrypt" json:"-"`

	// ServerJoin contains information that is used to attempt to join servers
	ServerJoin *ServerJoin `hcl:"server_join"`

	// DefaultSchedulerConfig configures the initial scheduler config to be persisted in Raft.
	// Once the cluster is bootstrapped, and Raft persists the config (from here or through API),
	// This value is ignored.
	DefaultSchedulerConfig *structs.SchedulerConfiguration `hcl:"default_scheduler_config"`

	// EnableEventBroker configures whether this server's state store
	// will generate events for its event stream.
	EnableEventBroker *bool `hcl:"enable_event_broker"`

	// EventBufferSize configure the amount of events to be held in memory.
	// If EnableEventBroker is set to true, the minimum allowable value
	// for the EventBufferSize is 1.
	EventBufferSize *int `hcl:"event_buffer_size"`

	// LicensePath is the path to search for an enterprise license.
	LicensePath string `hcl:"license_path"`

	// LicenseEnv is the full enterprise license.  If NOMAD_LICENSE
	// is set, LicenseEnv will be set to the value at startup.
	LicenseEnv string

	// licenseAdditionalPublicKeys is an internal-only field used to
	// setup test licenses.
	licenseAdditionalPublicKeys []string

	// ExtraKeysHCL is used by hcl to surface unexpected keys
	ExtraKeysHCL []string `hcl:",unusedKeys" json:"-"`

	// Search configures UI search features.
	Search *Search `hcl:"search"`

	// DeploymentQueryRateLimit is in queries per second and is used by the
	// DeploymentWatcher to throttle the amount of simultaneously deployments
	DeploymentQueryRateLimit float64 `hcl:"deploy_query_rate_limit"`

	// RaftBoltConfig configures boltdb as used by raft.
	RaftBoltConfig *RaftBoltConfig `hcl:"raft_boltdb"`
}

// RaftBoltConfig is used in servers to configure parameters of the boltdb
// used for raft consensus.
type RaftBoltConfig struct {
	// NoFreelistSync toggles whether the underlying raft storage should sync its
	// freelist to disk within the bolt .db file. When disabled, IO performance
	// will be improved but at the expense of longer startup times.
	//
	// Default: false.
	NoFreelistSync bool `hcl:"no_freelist_sync"`
}

// Search is used in servers to configure search API options.
type Search struct {
	// FuzzyEnabled toggles whether the FuzzySearch API is enabled. If not
	// enabled, requests to /v1/search/fuzzy will reply with a 404 response code.
	//
	// Default: enabled.
	FuzzyEnabled bool `hcl:"fuzzy_enabled"`

	// LimitQuery limits the number of objects searched in the FuzzySearch API.
	// The results are indicated as truncated if the limit is reached.
	//
	// Lowering this value can reduce resource consumption of Nomad server when
	// the FuzzySearch API is enabled.
	//
	// Default value: 20.
	LimitQuery int `hcl:"limit_query"`

	// LimitResults limits the number of results provided by the FuzzySearch API.
	// The results are indicated as truncate if the limit is reached.
	//
	// Lowering this value can reduce resource consumption of Nomad server per
	// fuzzy search request when the FuzzySearch API is enabled.
	//
	// Default value: 100.
	LimitResults int `hcl:"limit_results"`

	// MinTermLength is the minimum length of Text required before the FuzzySearch
	// API will return results.
	//
	// Increasing this value can avoid resource consumption on Nomad server by
	// reducing searches with less meaningful results.
	//
	// Default value: 2.
	MinTermLength int `hcl:"min_term_length"`
}

// ServerJoin is used in both clients and servers to bootstrap connections to
// servers
type ServerJoin struct {
	// StartJoin is a list of addresses to attempt to join when the
	// agent starts. If Serf is unable to communicate with any of these
	// addresses, then the agent will error and exit.
	StartJoin []string `hcl:"start_join"`

	// RetryJoin is a list of addresses to join with retry enabled, or a single
	// value to find multiple servers using go-discover syntax.
	RetryJoin []string `hcl:"retry_join"`

	// RetryMaxAttempts specifies the maximum number of times to retry joining a
	// host on startup. This is useful for cases where we know the node will be
	// online eventually.
	RetryMaxAttempts int `hcl:"retry_max"`

	// RetryInterval specifies the amount of time to wait in between join
	// attempts on agent start. The minimum allowed value is 1 second and
	// the default is 30s.
	RetryInterval    time.Duration
	RetryIntervalHCL string `hcl:"retry_interval" json:"-"`

	// ExtraKeysHCL is used by hcl to surface unexpected keys
	ExtraKeysHCL []string `hcl:",unusedKeys" json:"-"`
}

func (s *ServerJoin) Merge(b *ServerJoin) *ServerJoin {
	if s == nil {
		return b
	}

	result := *s

	if b == nil {
		return &result
	}

	if len(b.StartJoin) != 0 {
		result.StartJoin = b.StartJoin
	}
	if len(b.RetryJoin) != 0 {
		result.RetryJoin = b.RetryJoin
	}
	if b.RetryMaxAttempts != 0 {
		result.RetryMaxAttempts = b.RetryMaxAttempts
	}
	if b.RetryInterval != 0 {
		result.RetryInterval = b.RetryInterval
	}

	return &result
}

// EncryptBytes returns the encryption key configured.
func (s *ServerConfig) EncryptBytes() ([]byte, error) {
	return base64.StdEncoding.DecodeString(s.EncryptKey)
}

// Telemetry is the telemetry configuration for the server
type Telemetry struct {
	StatsiteAddr             string        `hcl:"statsite_address"`
	StatsdAddr               string        `hcl:"statsd_address"`
	DataDogAddr              string        `hcl:"datadog_address"`
	DataDogTags              []string      `hcl:"datadog_tags"`
	PrometheusMetrics        bool          `hcl:"prometheus_metrics"`
	DisableHostname          bool          `hcl:"disable_hostname"`
	UseNodeName              bool          `hcl:"use_node_name"`
	CollectionInterval       string        `hcl:"collection_interval"`
	collectionInterval       time.Duration `hcl:"-"`
	PublishAllocationMetrics bool          `hcl:"publish_allocation_metrics"`
	PublishNodeMetrics       bool          `hcl:"publish_node_metrics"`

	// PrefixFilter allows for filtering out metrics from being collected
	PrefixFilter []string `hcl:"prefix_filter"`

	// FilterDefault controls whether to allow metrics that have not been specified
	// by the filter
	FilterDefault *bool `hcl:"filter_default"`

	// DisableDispatchedJobSummaryMetrics allows ignoring dispatched jobs when
	// publishing Job summary metrics. This is useful in environments that produce
	// high numbers of single count dispatch jobs as the metrics for each take up
	// a small memory overhead.
	DisableDispatchedJobSummaryMetrics bool `hcl:"disable_dispatched_job_summary_metrics"`

	// Circonus: see https://github.com/circonus-labs/circonus-gometrics
	// for more details on the various configuration options.
	// Valid configuration combinations:
	//    - CirconusAPIToken
	//      metric management enabled (search for existing check or create a new one)
	//    - CirconusSubmissionUrl
	//      metric management disabled (use check with specified submission_url,
	//      broker must be using a public SSL certificate)
	//    - CirconusAPIToken + CirconusCheckSubmissionURL
	//      metric management enabled (use check with specified submission_url)
	//    - CirconusAPIToken + CirconusCheckID
	//      metric management enabled (use check with specified id)

	// CirconusAPIToken is a valid API Token used to create/manage check. If provided,
	// metric management is enabled.
	// Default: none
	CirconusAPIToken string `hcl:"circonus_api_token"`
	// CirconusAPIApp is an app name associated with API token.
	// Default: "nomad"
	CirconusAPIApp string `hcl:"circonus_api_app"`
	// CirconusAPIURL is the base URL to use for contacting the Circonus API.
	// Default: "https://api.circonus.com/v2"
	CirconusAPIURL string `hcl:"circonus_api_url"`
	// CirconusSubmissionInterval is the interval at which metrics are submitted to Circonus.
	// Default: 10s
	CirconusSubmissionInterval string `hcl:"circonus_submission_interval"`
	// CirconusCheckSubmissionURL is the check.config.submission_url field from a
	// previously created HTTPTRAP check.
	// Default: none
	CirconusCheckSubmissionURL string `hcl:"circonus_submission_url"`
	// CirconusCheckID is the check id (not check bundle id) from a previously created
	// HTTPTRAP check. The numeric portion of the check._cid field.
	// Default: none
	CirconusCheckID string `hcl:"circonus_check_id"`
	// CirconusCheckForceMetricActivation will force enabling metrics, as they are encountered,
	// if the metric already exists and is NOT active. If check management is enabled, the default
	// behavior is to add new metrics as they are encountered. If the metric already exists in the
	// check, it will *NOT* be activated. This setting overrides that behavior.
	// Default: "false"
	CirconusCheckForceMetricActivation string `hcl:"circonus_check_force_metric_activation"`
	// CirconusCheckInstanceID serves to uniquely identify the metrics coming from this "instance".
	// It can be used to maintain metric continuity with transient or ephemeral instances as
	// they move around within an infrastructure.
	// Default: hostname:app
	CirconusCheckInstanceID string `hcl:"circonus_check_instance_id"`
	// CirconusCheckSearchTag is a special tag which, when coupled with the instance id, helps to
	// narrow down the search results when neither a Submission URL or Check ID is provided.
	// Default: service:app (e.g. service:nomad)
	CirconusCheckSearchTag string `hcl:"circonus_check_search_tag"`
	// CirconusCheckTags is a comma separated list of tags to apply to the check. Note that
	// the value of CirconusCheckSearchTag will always be added to the check.
	// Default: none
	CirconusCheckTags string `hcl:"circonus_check_tags"`
	// CirconusCheckDisplayName is the name for the check which will be displayed in the Circonus UI.
	// Default: value of CirconusCheckInstanceID
	CirconusCheckDisplayName string `hcl:"circonus_check_display_name"`
	// CirconusBrokerID is an explicit broker to use when creating a new check. The numeric portion
	// of broker._cid. If metric management is enabled and neither a Submission URL nor Check ID
	// is provided, an attempt will be made to search for an existing check using Instance ID and
	// Search Tag. If one is not found, a new HTTPTRAP check will be created.
	// Default: use Select Tag if provided, otherwise, a random Enterprise Broker associated
	// with the specified API token or the default Circonus Broker.
	// Default: none
	CirconusBrokerID string `hcl:"circonus_broker_id"`
	// CirconusBrokerSelectTag is a special tag which will be used to select a broker when
	// a Broker ID is not provided. The best use of this is to as a hint for which broker
	// should be used based on *where* this particular instance is running.
	// (e.g. a specific geo location or datacenter, dc:sfo)
	// Default: none
	CirconusBrokerSelectTag string `hcl:"circonus_broker_select_tag"`

	// ExtraKeysHCL is used by hcl to surface unexpected keys
	ExtraKeysHCL []string `hcl:",unusedKeys" json:"-"`
}

// PrefixFilters parses the PrefixFilter field and returns a list of allowed and blocked filters
func (a *Telemetry) PrefixFilters() (allowed, blocked []string, err error) {
	for _, rule := range a.PrefixFilter {
		if rule == "" {
			continue
		}
		switch rule[0] {
		case '+':
			allowed = append(allowed, rule[1:])
		case '-':
			blocked = append(blocked, rule[1:])
		default:
			return nil, nil, fmt.Errorf("Filter rule must begin with either '+' or '-': %q", rule)
		}
	}
	return allowed, blocked, nil
}

// Ports encapsulates the various ports we bind to for network services. If any
// are not specified then the defaults are used instead.
type Ports struct {
	HTTP int `hcl:"http"`
	RPC  int `hcl:"rpc"`
	Serf int `hcl:"serf"`
	// ExtraKeysHCL is used by hcl to surface unexpected keys
	ExtraKeysHCL []string `hcl:",unusedKeys" json:"-"`
}

// Addresses encapsulates all of the addresses we bind to for various
// network services. Everything is optional and defaults to BindAddr.
type Addresses struct {
	HTTP string `hcl:"http"`
	RPC  string `hcl:"rpc"`
	Serf string `hcl:"serf"`
	// ExtraKeysHCL is used by hcl to surface unexpected keys
	ExtraKeysHCL []string `hcl:",unusedKeys" json:"-"`
}

// AdvertiseAddrs is used to control the addresses we advertise out for
// different network services. All are optional and default to BindAddr and
// their default Port.
type NormalizedAddrs struct {
	HTTP []string
	RPC  string
	Serf string
}

// AdvertiseAddrs is used to control the addresses we advertise out for
// different network services. All are optional and default to BindAddr and
// their default Port.
type AdvertiseAddrs struct {
	HTTP string `hcl:"http"`
	RPC  string `hcl:"rpc"`
	Serf string `hcl:"serf"`
	// ExtraKeysHCL is used by hcl to surface unexpected keys
	ExtraKeysHCL []string `hcl:",unusedKeys" json:"-"`
}

type Resources struct {
	CPU           int    `hcl:"cpu"`
	MemoryMB      int    `hcl:"memory"`
	DiskMB        int    `hcl:"disk"`
	ReservedPorts string `hcl:"reserved_ports"`
	Cores         string `hcl:"cores"`
	// ExtraKeysHCL is used by hcl to surface unexpected keys
	ExtraKeysHCL []string `hcl:",unusedKeys" json:"-"`
}

// devModeConfig holds the config for the -dev and -dev-connect flags
type devModeConfig struct {
	// mode flags are set at the command line via -dev and -dev-connect
	defaultMode bool
	connectMode bool

	bindAddr string
	iface    string
}

// newDevModeConfig parses the optional string value of the -dev flag
func newDevModeConfig(devMode, connectMode bool) (*devModeConfig, error) {
	if !devMode && !connectMode {
		return nil, nil
	}
	mode := &devModeConfig{}
	mode.defaultMode = devMode
	if connectMode {
		if runtime.GOOS != "linux" {
			// strictly speaking -dev-connect only binds to the
			// non-localhost interface, but given its purpose
			// is to support a feature with network namespaces
			// we'll return an error here rather than let the agent
			// come up and fail unexpectedly to run jobs
			return nil, fmt.Errorf("-dev-connect is only supported on linux.")
		}
		u, err := user.Current()
		if err != nil {
			return nil, fmt.Errorf(
				"-dev-connect uses network namespaces and is only supported for root: %v", err)
		}
		if u.Uid != "0" {
			return nil, fmt.Errorf(
				"-dev-connect uses network namespaces and is only supported for root.")
		}
		// Ensure Consul is on PATH
		if _, err := exec.LookPath("consul"); err != nil {
			return nil, fmt.Errorf("-dev-connect requires a 'consul' binary in Nomad's $PATH")
		}
		mode.connectMode = true
	}
	err := mode.networkConfig()
	if err != nil {
		return nil, err
	}
	return mode, nil
}

func (mode *devModeConfig) networkConfig() error {
	if runtime.GOOS == "windows" {
		mode.bindAddr = "127.0.0.1"
		mode.iface = "Loopback Pseudo-Interface 1"
		return nil
	}
	if runtime.GOOS == "darwin" {
		mode.bindAddr = "127.0.0.1"
		mode.iface = "lo0"
		return nil
	}
	if mode != nil && mode.connectMode {
		// if we hit either of the errors here we're in a weird situation
		// where syscalls to get the list of network interfaces are failing.
		// rather than throwing errors, we'll fall back to the default.
		ifAddrs, err := sockaddr.GetDefaultInterfaces()
		errMsg := "-dev=connect uses network namespaces: %v"
		if err != nil {
			return fmt.Errorf(errMsg, err)
		}
		if len(ifAddrs) < 1 {
			return fmt.Errorf(errMsg, "could not find public network interface")
		}
		iface := ifAddrs[0].Name
		mode.iface = iface
		mode.bindAddr = "0.0.0.0" // allows CLI to "just work"
		return nil
	}
	mode.bindAddr = "127.0.0.1"
	mode.iface = "lo"
	return nil
}

// DevConfig is a Config that is used for dev mode of Nomad.
func DevConfig(mode *devModeConfig) *Config {
	if mode == nil {
		mode = &devModeConfig{defaultMode: true}
		mode.networkConfig()
	}
	conf := DefaultConfig()
	conf.BindAddr = mode.bindAddr
	conf.LogLevel = "DEBUG"
	conf.Client.Enabled = true
	conf.Server.Enabled = true
	conf.DevMode = true
	conf.Server.BootstrapExpect = 1
	conf.EnableDebug = true
	conf.DisableAnonymousSignature = true
	conf.Consul.AutoAdvertise = helper.BoolToPtr(true)
	conf.Client.NetworkInterface = mode.iface
	conf.Client.Options = map[string]string{
		"driver.raw_exec.enable": "true",
		"driver.docker.volumes":  "true",
	}
	conf.Client.GCInterval = 10 * time.Minute
	conf.Client.GCDiskUsageThreshold = 99
	conf.Client.GCInodeUsageThreshold = 99
	conf.Client.GCMaxAllocs = 50
	conf.Client.TemplateConfig = &client.ClientTemplateConfig{
		FunctionDenylist: []string{"plugin"},
		DisableSandbox:   false,
	}
	conf.Client.BindWildcardDefaultHostNetwork = true
	conf.Client.NomadServiceDiscovery = helper.BoolToPtr(true)
	conf.Telemetry.PrometheusMetrics = true
	conf.Telemetry.PublishAllocationMetrics = true
	conf.Telemetry.PublishNodeMetrics = true

	return conf
}

// DefaultConfig is a the baseline configuration for Nomad
func DefaultConfig() *Config {
	return &Config{
		LogLevel:   "INFO",
		Region:     "global",
		Datacenter: "dc1",
		BindAddr:   "0.0.0.0",
		Ports: &Ports{
			HTTP: 4646,
			RPC:  4647,
			Serf: 4648,
		},
		Addresses:      &Addresses{},
		AdvertiseAddrs: &AdvertiseAddrs{},
		Consul:         config.DefaultConsulConfig(),
		Vault:          config.DefaultVaultConfig(),
		UI:             config.DefaultUIConfig(),
		Client: &ClientConfig{
			Enabled:               false,
			MaxKillTimeout:        "30s",
			ClientMinPort:         14000,
			ClientMaxPort:         14512,
			MinDynamicPort:        20000,
			MaxDynamicPort:        32000,
			Reserved:              &Resources{},
			GCInterval:            1 * time.Minute,
			GCParallelDestroys:    2,
			GCDiskUsageThreshold:  80,
			GCInodeUsageThreshold: 70,
			GCMaxAllocs:           50,
			NoHostUUID:            helper.BoolToPtr(true),
			DisableRemoteExec:     false,
			ServerJoin: &ServerJoin{
				RetryJoin:        []string{},
				RetryInterval:    30 * time.Second,
				RetryMaxAttempts: 0,
			},
			TemplateConfig: &client.ClientTemplateConfig{
				FunctionDenylist: []string{"plugin"},
				DisableSandbox:   false,
			},
			BindWildcardDefaultHostNetwork: true,
			CNIPath:                        "/opt/cni/bin",
			CNIConfigDir:                   "/opt/cni/config",
			NomadServiceDiscovery:          helper.BoolToPtr(true),
		},
		Server: &ServerConfig{
			Enabled:           false,
			EnableEventBroker: helper.BoolToPtr(true),
			EventBufferSize:   helper.IntToPtr(100),
			RaftProtocol:      3,
			StartJoin:         []string{},
			ServerJoin: &ServerJoin{
				RetryJoin:        []string{},
				RetryInterval:    30 * time.Second,
				RetryMaxAttempts: 0,
			},
			Search: &Search{
				FuzzyEnabled:  true,
				LimitQuery:    20,
				LimitResults:  100,
				MinTermLength: 2,
			},
		},
		ACL: &ACLConfig{
			Enabled:   false,
			TokenTTL:  30 * time.Second,
			PolicyTTL: 30 * time.Second,
		},
		SyslogFacility: "LOCAL0",
		Telemetry: &Telemetry{
			CollectionInterval: "1s",
			collectionInterval: 1 * time.Second,
		},
		TLSConfig:          &config.TLSConfig{},
		Sentinel:           &config.SentinelConfig{},
		Version:            version.GetVersion(),
		Autopilot:          config.DefaultAutopilotConfig(),
		Audit:              &config.AuditConfig{},
		DisableUpdateCheck: helper.BoolToPtr(false),
		Limits:             config.DefaultLimits(),
	}
}

// Listener can be used to get a new listener using a custom bind address.
// If the bind provided address is empty, the BindAddr is used instead.
func (c *Config) Listener(proto, addr string, port int) (net.Listener, error) {
	if addr == "" {
		addr = c.BindAddr
	}

	// Do our own range check to avoid bugs in package net.
	//
	//   golang.org/issue/11715
	//   golang.org/issue/13447
	//
	// Both of the above bugs were fixed by golang.org/cl/12447 which will be
	// included in Go 1.6. The error returned below is the same as what Go 1.6
	// will return.
	if 0 > port || port > 65535 {
		return nil, &net.OpError{
			Op:  "listen",
			Net: proto,
			Err: &net.AddrError{Err: "invalid port", Addr: fmt.Sprint(port)},
		}
	}
	return net.Listen(proto, net.JoinHostPort(addr, strconv.Itoa(port)))
}

// Merge merges two configurations.
func (c *Config) Merge(b *Config) *Config {
	result := *c

	if b.Region != "" {
		result.Region = b.Region
	}
	if b.Datacenter != "" {
		result.Datacenter = b.Datacenter
	}
	if b.NodeName != "" {
		result.NodeName = b.NodeName
	}
	if b.DataDir != "" {
		result.DataDir = b.DataDir
	}
	if b.PluginDir != "" {
		result.PluginDir = b.PluginDir
	}
	if b.LogLevel != "" {
		result.LogLevel = b.LogLevel
	}
	if b.LogJson {
		result.LogJson = true
	}
	if b.LogFile != "" {
		result.LogFile = b.LogFile
	}
	if b.LogRotateDuration != "" {
		result.LogRotateDuration = b.LogRotateDuration
	}
	if b.LogRotateBytes != 0 {
		result.LogRotateBytes = b.LogRotateBytes
	}
	if b.LogRotateMaxFiles != 0 {
		result.LogRotateMaxFiles = b.LogRotateMaxFiles
	}
	if b.BindAddr != "" {
		result.BindAddr = b.BindAddr
	}
	if b.EnableDebug {
		result.EnableDebug = true
	}
	if b.LeaveOnInt {
		result.LeaveOnInt = true
	}
	if b.LeaveOnTerm {
		result.LeaveOnTerm = true
	}
	if b.EnableSyslog {
		result.EnableSyslog = true
	}
	if b.SyslogFacility != "" {
		result.SyslogFacility = b.SyslogFacility
	}
	if b.DisableUpdateCheck != nil {
		result.DisableUpdateCheck = helper.BoolToPtr(*b.DisableUpdateCheck)
	}
	if b.DisableAnonymousSignature {
		result.DisableAnonymousSignature = true
	}

	// Apply the telemetry config
	if result.Telemetry == nil && b.Telemetry != nil {
		telemetry := *b.Telemetry
		result.Telemetry = &telemetry
	} else if b.Telemetry != nil {
		result.Telemetry = result.Telemetry.Merge(b.Telemetry)
	}

	// Apply the TLS Config
	if result.TLSConfig == nil && b.TLSConfig != nil {
		result.TLSConfig = b.TLSConfig.Copy()
	} else if b.TLSConfig != nil {
		result.TLSConfig = result.TLSConfig.Merge(b.TLSConfig)
	}

	// Apply the client config
	if result.Client == nil && b.Client != nil {
		client := *b.Client
		result.Client = &client
	} else if b.Client != nil {
		result.Client = result.Client.Merge(b.Client)
	}

	// Apply the server config
	if result.Server == nil && b.Server != nil {
		server := *b.Server
		result.Server = &server
	} else if b.Server != nil {
		result.Server = result.Server.Merge(b.Server)
	}

	// Apply the acl config
	if result.ACL == nil && b.ACL != nil {
		server := *b.ACL
		result.ACL = &server
	} else if b.ACL != nil {
		result.ACL = result.ACL.Merge(b.ACL)
	}

	// Apply the Audit config
	if result.Audit == nil && b.Audit != nil {
		audit := *b.Audit
		result.Audit = &audit
	} else if b.ACL != nil {
		result.Audit = result.Audit.Merge(b.Audit)
	}

	// Apply the ports config
	if result.Ports == nil && b.Ports != nil {
		ports := *b.Ports
		result.Ports = &ports
	} else if b.Ports != nil {
		result.Ports = result.Ports.Merge(b.Ports)
	}

	// Apply the address config
	if result.Addresses == nil && b.Addresses != nil {
		addrs := *b.Addresses
		result.Addresses = &addrs
	} else if b.Addresses != nil {
		result.Addresses = result.Addresses.Merge(b.Addresses)
	}

	// Apply the advertise addrs config
	if result.AdvertiseAddrs == nil && b.AdvertiseAddrs != nil {
		advertise := *b.AdvertiseAddrs
		result.AdvertiseAddrs = &advertise
	} else if b.AdvertiseAddrs != nil {
		result.AdvertiseAddrs = result.AdvertiseAddrs.Merge(b.AdvertiseAddrs)
	}

	// Apply the Consul Configuration
	if result.Consul == nil && b.Consul != nil {
		result.Consul = b.Consul.Copy()
	} else if b.Consul != nil {
		result.Consul = result.Consul.Merge(b.Consul)
	}

	// Apply the Vault Configuration
	if result.Vault == nil && b.Vault != nil {
		vaultConfig := *b.Vault
		result.Vault = &vaultConfig
	} else if b.Vault != nil {
		result.Vault = result.Vault.Merge(b.Vault)
	}

	// Apply the UI Configuration
	if result.UI == nil && b.UI != nil {
		uiConfig := *b.UI
		result.UI = &uiConfig
	} else if b.UI != nil {
		result.UI = result.UI.Merge(b.UI)
	}

	// Apply the sentinel config
	if result.Sentinel == nil && b.Sentinel != nil {
		server := *b.Sentinel
		result.Sentinel = &server
	} else if b.Sentinel != nil {
		result.Sentinel = result.Sentinel.Merge(b.Sentinel)
	}

	if result.Autopilot == nil && b.Autopilot != nil {
		autopilot := *b.Autopilot
		result.Autopilot = &autopilot
	} else if b.Autopilot != nil {
		result.Autopilot = result.Autopilot.Merge(b.Autopilot)
	}

	if len(result.Plugins) == 0 && len(b.Plugins) != 0 {
		copy := make([]*config.PluginConfig, len(b.Plugins))
		for i, v := range b.Plugins {
			copy[i] = v.Copy()
		}
		result.Plugins = copy
	} else if len(b.Plugins) != 0 {
		result.Plugins = config.PluginConfigSetMerge(result.Plugins, b.Plugins)
	}

	// Merge config files lists
	result.Files = append(result.Files, b.Files...)

	// Add the http API response header map values
	if result.HTTPAPIResponseHeaders == nil {
		result.HTTPAPIResponseHeaders = make(map[string]string)
	}
	for k, v := range b.HTTPAPIResponseHeaders {
		result.HTTPAPIResponseHeaders[k] = v
	}

	result.Limits = c.Limits.Merge(b.Limits)

	return &result
}

// normalizeAddrs normalizes Addresses and AdvertiseAddrs to always be
// initialized and have reasonable defaults.
func (c *Config) normalizeAddrs() error {
	if c.BindAddr != "" {
		ipStr, err := listenerutil.ParseSingleIPTemplate(c.BindAddr)
		if err != nil {
			return fmt.Errorf("Bind address resolution failed: %v", err)
		}
		c.BindAddr = ipStr
	}

	httpAddrs, err := normalizeMultipleBind(c.Addresses.HTTP, c.BindAddr)
	if err != nil {
		return fmt.Errorf("Failed to parse HTTP address: %v", err)
	}
	c.Addresses.HTTP = strings.Join(httpAddrs, " ")

	addr, err := normalizeBind(c.Addresses.RPC, c.BindAddr)
	if err != nil {
		return fmt.Errorf("Failed to parse RPC address: %v", err)
	}
	c.Addresses.RPC = addr

	addr, err = normalizeBind(c.Addresses.Serf, c.BindAddr)
	if err != nil {
		return fmt.Errorf("Failed to parse Serf address: %v", err)
	}
	c.Addresses.Serf = addr

	c.normalizedAddrs = &NormalizedAddrs{
		HTTP: joinHostPorts(httpAddrs, strconv.Itoa(c.Ports.HTTP)),
		RPC:  net.JoinHostPort(c.Addresses.RPC, strconv.Itoa(c.Ports.RPC)),
		Serf: net.JoinHostPort(c.Addresses.Serf, strconv.Itoa(c.Ports.Serf)),
	}

	addr, err = normalizeAdvertise(c.AdvertiseAddrs.HTTP, httpAddrs[0], c.Ports.HTTP, c.DevMode)
	if err != nil {
		return fmt.Errorf("Failed to parse HTTP advertise address (%v, %v, %v, %v): %v", c.AdvertiseAddrs.HTTP, c.Addresses.HTTP, c.Ports.HTTP, c.DevMode, err)
	}
	c.AdvertiseAddrs.HTTP = addr

	addr, err = normalizeAdvertise(c.AdvertiseAddrs.RPC, c.Addresses.RPC, c.Ports.RPC, c.DevMode)
	if err != nil {
		return fmt.Errorf("Failed to parse RPC advertise address: %v", err)
	}
	c.AdvertiseAddrs.RPC = addr

	// Skip serf if server is disabled
	if c.Server != nil && c.Server.Enabled {
		addr, err = normalizeAdvertise(c.AdvertiseAddrs.Serf, c.Addresses.Serf, c.Ports.Serf, c.DevMode)
		if err != nil {
			return fmt.Errorf("Failed to parse Serf advertise address: %v", err)
		}
		c.AdvertiseAddrs.Serf = addr
	}

	// Skip network_interface evaluation if not a client
	if c.Client != nil && c.Client.Enabled && c.Client.NetworkInterface != "" {
		parsed, err := parseSingleInterfaceTemplate(c.Client.NetworkInterface)
		if err != nil {
			return fmt.Errorf("Failed to parse network-interface: %v", err)
		}

		c.Client.NetworkInterface = parsed
	}

	return nil
}

// parseSingleInterfaceTemplate parses a go-sockaddr template and returns an
// error if it doesn't result in a single value.
func parseSingleInterfaceTemplate(tpl string) (string, error) {
	out, err := template.Parse(tpl)
	if err != nil {
		// Typically something like:
		// unable to parse template "{{printfl \"en50\"}}": template: sockaddr.Parse:1: function "printfl" not defined
		return "", err
	}

	// Remove any extra empty space around the rendered result and check if the
	// result is also not empty if the user provided a template.
	out = strings.TrimSpace(out)
	if tpl != "" && out == "" {
		return "", fmt.Errorf("template %q evaluated to empty result", tpl)
	}

	// `template.Parse` returns a space-separated list of results, but on
	// Windows network interfaces are allowed to have spaces, so there is no
	// guaranteed separators that we can use to test if the template returned
	// multiple interfaces.
	// The test below checks if the template results to a single valid interface.
	_, err = net.InterfaceByName(out)
	if err != nil {
		return "", fmt.Errorf("invalid interface name %q", out)
	}

	return out, nil
}

// parseMultipleIPTemplate is used as a helper function to parse out a multiple IP
// addresses from a config parameter.
func parseMultipleIPTemplate(ipTmpl string) ([]string, error) {
	out, err := template.Parse(ipTmpl)
	if err != nil {
		return []string{}, fmt.Errorf("Unable to parse address template %q: %v", ipTmpl, err)
	}

	ips := strings.Split(out, " ")
	if len(ips) == 0 {
		return []string{}, errors.New("No addresses found, please configure one.")
	}

	return deduplicateAddrs(ips), nil
}

// normalizeBind returns a normalized bind address.
//
// If addr is set it is used, if not the default bind address is used.
func normalizeBind(addr, bind string) (string, error) {
	if addr == "" {
		return bind, nil
	}
	return listenerutil.ParseSingleIPTemplate(addr)
}

// normalizeMultipleBind returns normalized bind addresses.
//
// If addr is set it is used, if not the default bind address is used.
func normalizeMultipleBind(addr, bind string) ([]string, error) {
	if addr == "" {
		return []string{bind}, nil
	}
	return parseMultipleIPTemplate(addr)
}

// normalizeAdvertise returns a normalized advertise address.
//
// If addr is set, it is used and the default port is appended if no port is
// set.
//
// If addr is not set and bind is a valid address, the returned string is the
// bind+port.
//
// If addr is not set and bind is not a valid advertise address, the hostname
// is resolved and returned with the port.
//
// Loopback is only considered a valid advertise address in dev mode.
func normalizeAdvertise(addr string, bind string, defport int, dev bool) (string, error) {
	addr, err := listenerutil.ParseSingleIPTemplate(addr)
	if err != nil {
		return "", fmt.Errorf("Error parsing advertise address template: %v", err)
	}

	if addr != "" {
		// Default to using manually configured address
		_, _, err = net.SplitHostPort(addr)
		if err != nil {
			if !isMissingPort(err) && !isTooManyColons(err) {
				return "", fmt.Errorf("Error parsing advertise address %q: %v", addr, err)
			}

			// missing port, append the default
			return net.JoinHostPort(addr, strconv.Itoa(defport)), nil
		}

		return addr, nil
	}

	// Fallback to bind address first, and then try resolving the local hostname
	ips, err := net.LookupIP(bind)
	if err != nil {
		return "", fmt.Errorf("Error resolving bind address %q: %v", bind, err)
	}

	// Return the first non-localhost unicast address
	for _, ip := range ips {
		if ip.IsLinkLocalUnicast() || ip.IsGlobalUnicast() {
			return net.JoinHostPort(ip.String(), strconv.Itoa(defport)), nil
		}
		if ip.IsLoopback() {
			if dev {
				// loopback is fine for dev mode
				return net.JoinHostPort(ip.String(), strconv.Itoa(defport)), nil
			}
			return "", fmt.Errorf("Defaulting advertise to localhost is unsafe, please set advertise manually")
		}
	}

	// Bind is not localhost but not a valid advertise IP, use first private IP
	addr, err = listenerutil.ParseSingleIPTemplate("{{ GetPrivateIP }}")
	if err != nil {
		return "", fmt.Errorf("Unable to parse default advertise address: %v", err)
	}
	return net.JoinHostPort(addr, strconv.Itoa(defport)), nil
}

// isMissingPort returns true if an error is a "missing port" error from
// net.SplitHostPort.
func isMissingPort(err error) bool {
	// matches error const in net/ipsock.go
	const missingPort = "missing port in address"
	return err != nil && strings.Contains(err.Error(), missingPort)
}

// isTooManyColons returns true if an error is a "too many colons" error from
// net.SplitHostPort.
func isTooManyColons(err error) bool {
	// matches error const in net/ipsock.go
	const tooManyColons = "too many colons in address"
	return err != nil && strings.Contains(err.Error(), tooManyColons)
}

// Merge is used to merge two ACL configs together. The settings from the input always take precedence.
func (a *ACLConfig) Merge(b *ACLConfig) *ACLConfig {
	result := *a

	if b.Enabled {
		result.Enabled = true
	}
	if b.TokenTTL != 0 {
		result.TokenTTL = b.TokenTTL
	}
	if b.TokenTTLHCL != "" {
		result.TokenTTLHCL = b.TokenTTLHCL
	}
	if b.PolicyTTL != 0 {
		result.PolicyTTL = b.PolicyTTL
	}
	if b.PolicyTTLHCL != "" {
		result.PolicyTTLHCL = b.PolicyTTLHCL
	}
	if b.ReplicationToken != "" {
		result.ReplicationToken = b.ReplicationToken
	}
	return &result
}

// Merge is used to merge two server configs together
func (s *ServerConfig) Merge(b *ServerConfig) *ServerConfig {
	result := *s

	if b.Enabled {
		result.Enabled = true
	}
	if b.AuthoritativeRegion != "" {
		result.AuthoritativeRegion = b.AuthoritativeRegion
	}
	if b.BootstrapExpect > 0 {
		result.BootstrapExpect = b.BootstrapExpect
	}
	if b.DataDir != "" {
		result.DataDir = b.DataDir
	}
	if b.ProtocolVersion != 0 {
		result.ProtocolVersion = b.ProtocolVersion
	}
	if b.RaftProtocol != 0 {
		result.RaftProtocol = b.RaftProtocol
	}
	if b.RaftMultiplier != nil {
		c := *b.RaftMultiplier
		result.RaftMultiplier = &c
	}
	if b.NumSchedulers != nil {
		result.NumSchedulers = helper.IntToPtr(*b.NumSchedulers)
	}
	if b.NodeGCThreshold != "" {
		result.NodeGCThreshold = b.NodeGCThreshold
	}
	if b.JobGCInterval != "" {
		result.JobGCInterval = b.JobGCInterval
	}
	if b.JobGCThreshold != "" {
		result.JobGCThreshold = b.JobGCThreshold
	}
	if b.EvalGCThreshold != "" {
		result.EvalGCThreshold = b.EvalGCThreshold
	}
	if b.DeploymentGCThreshold != "" {
		result.DeploymentGCThreshold = b.DeploymentGCThreshold
	}
	if b.CSIVolumeClaimGCThreshold != "" {
		result.CSIVolumeClaimGCThreshold = b.CSIVolumeClaimGCThreshold
	}
	if b.CSIPluginGCThreshold != "" {
		result.CSIPluginGCThreshold = b.CSIPluginGCThreshold
	}
	if b.HeartbeatGrace != 0 {
		result.HeartbeatGrace = b.HeartbeatGrace
	}
	if b.HeartbeatGraceHCL != "" {
		result.HeartbeatGraceHCL = b.HeartbeatGraceHCL
	}
	if b.MinHeartbeatTTL != 0 {
		result.MinHeartbeatTTL = b.MinHeartbeatTTL
	}
	if b.MinHeartbeatTTLHCL != "" {
		result.MinHeartbeatTTLHCL = b.MinHeartbeatTTLHCL
	}
	if b.MaxHeartbeatsPerSecond != 0.0 {
		result.MaxHeartbeatsPerSecond = b.MaxHeartbeatsPerSecond
	}
	if b.FailoverHeartbeatTTL != 0 {
		result.FailoverHeartbeatTTL = b.FailoverHeartbeatTTL
	}
	if b.FailoverHeartbeatTTLHCL != "" {
		result.FailoverHeartbeatTTLHCL = b.FailoverHeartbeatTTLHCL
	}
	if b.RetryMaxAttempts != 0 {
		result.RetryMaxAttempts = b.RetryMaxAttempts
	}
	if b.RetryInterval != 0 {
		result.RetryInterval = b.RetryInterval
	}
	if b.RetryIntervalHCL != "" {
		result.RetryIntervalHCL = b.RetryIntervalHCL
	}
	if b.RejoinAfterLeave {
		result.RejoinAfterLeave = true
	}
	if b.NonVotingServer {
		result.NonVotingServer = true
	}
	if b.RedundancyZone != "" {
		result.RedundancyZone = b.RedundancyZone
	}
	if b.UpgradeVersion != "" {
		result.UpgradeVersion = b.UpgradeVersion
	}
	if b.EncryptKey != "" {
		result.EncryptKey = b.EncryptKey
	}
	if b.ServerJoin != nil {
		result.ServerJoin = result.ServerJoin.Merge(b.ServerJoin)
	}
	if b.LicensePath != "" {
		result.LicensePath = b.LicensePath
	}

	if b.EnableEventBroker != nil {
		result.EnableEventBroker = b.EnableEventBroker
	}

	if b.EventBufferSize != nil {
		result.EventBufferSize = b.EventBufferSize
	}

	if b.DefaultSchedulerConfig != nil {
		c := *b.DefaultSchedulerConfig
		result.DefaultSchedulerConfig = &c
	}

	if b.DeploymentQueryRateLimit != 0 {
		result.DeploymentQueryRateLimit = b.DeploymentQueryRateLimit
	}

	if b.Search != nil {
		result.Search = &Search{FuzzyEnabled: b.Search.FuzzyEnabled}
		if b.Search.LimitQuery > 0 {
			result.Search.LimitQuery = b.Search.LimitQuery
		}
		if b.Search.LimitResults > 0 {
			result.Search.LimitResults = b.Search.LimitResults
		}
		if b.Search.MinTermLength > 0 {
			result.Search.MinTermLength = b.Search.MinTermLength
		}
	}

	if b.RaftBoltConfig != nil {
		result.RaftBoltConfig = &RaftBoltConfig{
			NoFreelistSync: b.RaftBoltConfig.NoFreelistSync,
		}
	}

	// Add the schedulers
	result.EnabledSchedulers = append(result.EnabledSchedulers, b.EnabledSchedulers...)

	// Copy the start join addresses
	result.StartJoin = make([]string, 0, len(s.StartJoin)+len(b.StartJoin))
	result.StartJoin = append(result.StartJoin, s.StartJoin...)
	result.StartJoin = append(result.StartJoin, b.StartJoin...)

	// Copy the retry join addresses
	result.RetryJoin = make([]string, 0, len(s.RetryJoin)+len(b.RetryJoin))
	result.RetryJoin = append(result.RetryJoin, s.RetryJoin...)
	result.RetryJoin = append(result.RetryJoin, b.RetryJoin...)

	return &result
}

// Merge is used to merge two client configs together
func (a *ClientConfig) Merge(b *ClientConfig) *ClientConfig {
	result := *a

	if b.Enabled {
		result.Enabled = true
	}
	if b.StateDir != "" {
		result.StateDir = b.StateDir
	}
	if b.AllocDir != "" {
		result.AllocDir = b.AllocDir
	}
	if b.NodeClass != "" {
		result.NodeClass = b.NodeClass
	}
	if b.NetworkInterface != "" {
		result.NetworkInterface = b.NetworkInterface
	}
	if b.NetworkSpeed != 0 {
		result.NetworkSpeed = b.NetworkSpeed
	}
	if b.CpuCompute != 0 {
		result.CpuCompute = b.CpuCompute
	}
	if b.MemoryMB != 0 {
		result.MemoryMB = b.MemoryMB
	}
	if b.MaxKillTimeout != "" {
		result.MaxKillTimeout = b.MaxKillTimeout
	}
	if b.ClientMaxPort != 0 {
		result.ClientMaxPort = b.ClientMaxPort
	}
	if b.ClientMinPort != 0 {
		result.ClientMinPort = b.ClientMinPort
	}
	if b.MaxDynamicPort != 0 {
		result.MaxDynamicPort = b.MaxDynamicPort
	}
	if b.MinDynamicPort != 0 {
		result.MinDynamicPort = b.MinDynamicPort
	}
	if result.Reserved == nil && b.Reserved != nil {
		reserved := *b.Reserved
		result.Reserved = &reserved
	} else if b.Reserved != nil {
		result.Reserved = result.Reserved.Merge(b.Reserved)
	}
	if b.ReserveableCores != "" {
		result.ReserveableCores = b.ReserveableCores
	}
	if b.GCInterval != 0 {
		result.GCInterval = b.GCInterval
	}
	if b.GCIntervalHCL != "" {
		result.GCIntervalHCL = b.GCIntervalHCL
	}
	if b.GCParallelDestroys != 0 {
		result.GCParallelDestroys = b.GCParallelDestroys
	}
	if b.GCDiskUsageThreshold != 0 {
		result.GCDiskUsageThreshold = b.GCDiskUsageThreshold
	}
	if b.GCInodeUsageThreshold != 0 {
		result.GCInodeUsageThreshold = b.GCInodeUsageThreshold
	}
	if b.GCMaxAllocs != 0 {
		result.GCMaxAllocs = b.GCMaxAllocs
	}
	// NoHostUUID defaults to true, merge if false
	if b.NoHostUUID != nil {
		result.NoHostUUID = b.NoHostUUID
	}

	if b.DisableRemoteExec {
		result.DisableRemoteExec = b.DisableRemoteExec
	}

	if result.TemplateConfig == nil && b.TemplateConfig != nil {
		templateConfig := *b.TemplateConfig
		result.TemplateConfig = &templateConfig
	} else if b.TemplateConfig != nil {
		result.TemplateConfig = result.TemplateConfig.Merge(b.TemplateConfig)
	}

	// Add the servers
	result.Servers = append(result.Servers, b.Servers...)

	// Add the options map values
	if result.Options == nil {
		result.Options = make(map[string]string)
	}
	for k, v := range b.Options {
		result.Options[k] = v
	}

	// Add the meta map values
	if result.Meta == nil {
		result.Meta = make(map[string]string)
	}
	for k, v := range b.Meta {
		result.Meta[k] = v
	}

	// Add the chroot_env map values
	if result.ChrootEnv == nil {
		result.ChrootEnv = make(map[string]string)
	}
	for k, v := range b.ChrootEnv {
		result.ChrootEnv[k] = v
	}

	if b.ServerJoin != nil {
		result.ServerJoin = result.ServerJoin.Merge(b.ServerJoin)
	}

	if len(a.HostVolumes) == 0 && len(b.HostVolumes) != 0 {
		result.HostVolumes = structs.CopySliceClientHostVolumeConfig(b.HostVolumes)
	} else if len(b.HostVolumes) != 0 {
		result.HostVolumes = structs.HostVolumeSliceMerge(a.HostVolumes, b.HostVolumes)
	}

	if b.CNIPath != "" {
		result.CNIPath = b.CNIPath
	}
	if b.CNIConfigDir != "" {
		result.CNIConfigDir = b.CNIConfigDir
	}
	if b.BridgeNetworkName != "" {
		result.BridgeNetworkName = b.BridgeNetworkName
	}
	if b.BridgeNetworkSubnet != "" {
		result.BridgeNetworkSubnet = b.BridgeNetworkSubnet
	}

	result.HostNetworks = a.HostNetworks

	if len(b.HostNetworks) != 0 {
		result.HostNetworks = append(result.HostNetworks, b.HostNetworks...)
	}

	if b.BindWildcardDefaultHostNetwork {
		result.BindWildcardDefaultHostNetwork = true
	}

<<<<<<< HEAD
	// This value is a pointer, therefore if it is not nil the user has
	// supplied an override value.
	if b.NomadServiceDiscovery != nil {
		result.NomadServiceDiscovery = b.NomadServiceDiscovery
=======
	if b.CgroupParent != "" {
		result.CgroupParent = b.CgroupParent
>>>>>>> 7edf1885
	}

	return &result
}

// Merge is used to merge two telemetry configs together
func (a *Telemetry) Merge(b *Telemetry) *Telemetry {
	result := *a

	if b.StatsiteAddr != "" {
		result.StatsiteAddr = b.StatsiteAddr
	}
	if b.StatsdAddr != "" {
		result.StatsdAddr = b.StatsdAddr
	}
	if b.DataDogAddr != "" {
		result.DataDogAddr = b.DataDogAddr
	}
	if b.DataDogTags != nil {
		result.DataDogTags = b.DataDogTags
	}
	if b.PrometheusMetrics {
		result.PrometheusMetrics = b.PrometheusMetrics
	}
	if b.DisableHostname {
		result.DisableHostname = true
	}

	if b.UseNodeName {
		result.UseNodeName = true
	}
	if b.CollectionInterval != "" {
		result.CollectionInterval = b.CollectionInterval
	}
	if b.collectionInterval != 0 {
		result.collectionInterval = b.collectionInterval
	}
	if b.PublishNodeMetrics {
		result.PublishNodeMetrics = true
	}
	if b.PublishAllocationMetrics {
		result.PublishAllocationMetrics = true
	}
	if b.CirconusAPIToken != "" {
		result.CirconusAPIToken = b.CirconusAPIToken
	}
	if b.CirconusAPIApp != "" {
		result.CirconusAPIApp = b.CirconusAPIApp
	}
	if b.CirconusAPIURL != "" {
		result.CirconusAPIURL = b.CirconusAPIURL
	}
	if b.CirconusCheckSubmissionURL != "" {
		result.CirconusCheckSubmissionURL = b.CirconusCheckSubmissionURL
	}
	if b.CirconusSubmissionInterval != "" {
		result.CirconusSubmissionInterval = b.CirconusSubmissionInterval
	}
	if b.CirconusCheckID != "" {
		result.CirconusCheckID = b.CirconusCheckID
	}
	if b.CirconusCheckForceMetricActivation != "" {
		result.CirconusCheckForceMetricActivation = b.CirconusCheckForceMetricActivation
	}
	if b.CirconusCheckInstanceID != "" {
		result.CirconusCheckInstanceID = b.CirconusCheckInstanceID
	}
	if b.CirconusCheckSearchTag != "" {
		result.CirconusCheckSearchTag = b.CirconusCheckSearchTag
	}
	if b.CirconusCheckTags != "" {
		result.CirconusCheckTags = b.CirconusCheckTags
	}
	if b.CirconusCheckDisplayName != "" {
		result.CirconusCheckDisplayName = b.CirconusCheckDisplayName
	}
	if b.CirconusBrokerID != "" {
		result.CirconusBrokerID = b.CirconusBrokerID
	}
	if b.CirconusBrokerSelectTag != "" {
		result.CirconusBrokerSelectTag = b.CirconusBrokerSelectTag
	}

	if b.PrefixFilter != nil {
		result.PrefixFilter = b.PrefixFilter
	}

	if b.FilterDefault != nil {
		result.FilterDefault = b.FilterDefault
	}

	if b.DisableDispatchedJobSummaryMetrics {
		result.DisableDispatchedJobSummaryMetrics = b.DisableDispatchedJobSummaryMetrics
	}

	return &result
}

// Merge is used to merge two port configurations.
func (a *Ports) Merge(b *Ports) *Ports {
	result := *a

	if b.HTTP != 0 {
		result.HTTP = b.HTTP
	}
	if b.RPC != 0 {
		result.RPC = b.RPC
	}
	if b.Serf != 0 {
		result.Serf = b.Serf
	}
	return &result
}

// Merge is used to merge two address configs together.
func (a *Addresses) Merge(b *Addresses) *Addresses {
	result := *a

	if b.HTTP != "" {
		result.HTTP = b.HTTP
	}
	if b.RPC != "" {
		result.RPC = b.RPC
	}
	if b.Serf != "" {
		result.Serf = b.Serf
	}
	return &result
}

// Merge merges two advertise addrs configs together.
func (a *AdvertiseAddrs) Merge(b *AdvertiseAddrs) *AdvertiseAddrs {
	result := *a

	if b.RPC != "" {
		result.RPC = b.RPC
	}
	if b.Serf != "" {
		result.Serf = b.Serf
	}
	if b.HTTP != "" {
		result.HTTP = b.HTTP
	}
	return &result
}

func (r *Resources) Merge(b *Resources) *Resources {
	result := *r
	if b.CPU != 0 {
		result.CPU = b.CPU
	}
	if b.MemoryMB != 0 {
		result.MemoryMB = b.MemoryMB
	}
	if b.DiskMB != 0 {
		result.DiskMB = b.DiskMB
	}
	if b.ReservedPorts != "" {
		result.ReservedPorts = b.ReservedPorts
	}
	if b.Cores != "" {
		result.Cores = b.Cores
	}
	return &result
}

// LoadConfig loads the configuration at the given path, regardless if its a file or
// directory. Called for each -config to build up the runtime config value. Do not apply any
// default values, defaults should be added once in DefaultConfig
func LoadConfig(path string) (*Config, error) {
	fi, err := os.Stat(path)
	if err != nil {
		return nil, err
	}

	if fi.IsDir() {
		return LoadConfigDir(path)
	}

	cleaned := filepath.Clean(path)
	config, err := ParseConfigFile(cleaned)
	if err != nil {
		return nil, fmt.Errorf("Error loading %s: %s", cleaned, err)
	}

	config.Files = append(config.Files, cleaned)
	return config, nil
}

// LoadConfigDir loads all the configurations in the given directory
// in alphabetical order.
func LoadConfigDir(dir string) (*Config, error) {
	f, err := os.Open(dir)
	if err != nil {
		return nil, err
	}
	defer f.Close()

	fi, err := f.Stat()
	if err != nil {
		return nil, err
	}
	if !fi.IsDir() {
		return nil, fmt.Errorf(
			"configuration path must be a directory: %s", dir)
	}

	var files []string
	err = nil
	for err != io.EOF {
		var fis []os.FileInfo
		fis, err = f.Readdir(128)
		if err != nil && err != io.EOF {
			return nil, err
		}

		for _, fi := range fis {
			// Ignore directories
			if fi.IsDir() {
				continue
			}

			// Only care about files that are valid to load.
			name := fi.Name()
			skip := true
			if strings.HasSuffix(name, ".hcl") {
				skip = false
			} else if strings.HasSuffix(name, ".json") {
				skip = false
			}
			if skip || isTemporaryFile(name) {
				continue
			}

			path := filepath.Join(dir, name)
			files = append(files, path)
		}
	}

	// Fast-path if we have no files
	if len(files) == 0 {
		return &Config{}, nil
	}

	sort.Strings(files)

	var result *Config
	for _, f := range files {
		config, err := ParseConfigFile(f)
		if err != nil {
			return nil, fmt.Errorf("Error loading %s: %s", f, err)
		}
		config.Files = append(config.Files, f)

		if result == nil {
			result = config
		} else {
			result = result.Merge(config)
		}
	}

	return result, nil
}

// joinHostPorts joins every addr in addrs with the specified port
func joinHostPorts(addrs []string, port string) []string {
	localAddrs := make([]string, len(addrs))
	for i, k := range addrs {
		localAddrs[i] = net.JoinHostPort(k, port)

	}

	return localAddrs
}

// isTemporaryFile returns true or false depending on whether the
// provided file name is a temporary file for the following editors:
// emacs or vim.
func isTemporaryFile(name string) bool {
	return strings.HasSuffix(name, "~") || // vim
		strings.HasPrefix(name, ".#") || // emacs
		(strings.HasPrefix(name, "#") && strings.HasSuffix(name, "#")) // emacs
}

func deduplicateAddrs(addrs []string) []string {
	keys := make(map[string]bool)
	list := []string{}

	for _, entry := range addrs {
		if _, value := keys[entry]; !value {
			keys[entry] = true
			list = append(list, entry)
		}
	}
	return list
}<|MERGE_RESOLUTION|>--- conflicted
+++ resolved
@@ -1772,15 +1772,14 @@
 		result.BindWildcardDefaultHostNetwork = true
 	}
 
-<<<<<<< HEAD
 	// This value is a pointer, therefore if it is not nil the user has
 	// supplied an override value.
 	if b.NomadServiceDiscovery != nil {
 		result.NomadServiceDiscovery = b.NomadServiceDiscovery
-=======
+	}
+
 	if b.CgroupParent != "" {
 		result.CgroupParent = b.CgroupParent
->>>>>>> 7edf1885
 	}
 
 	return &result
